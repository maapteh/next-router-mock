--- conflicted
+++ resolved
@@ -92,14 +92,9 @@
   }
 
   /**
-<<<<<<< HEAD
-   * By default, route changes happen synchronously.
-   * Set this to `true` to handle route changes asynchronously.
-=======
    * When enabled, there will be a short delay between calling `push` and when the router is updated.
    * This is used to simulate Next's async behavior.
    * However, for most tests, it is more convenient to leave this off.
->>>>>>> 8b0e8e5e
    */
   public async = false;
 
@@ -118,18 +113,10 @@
     void this._setCurrentUrl(url, undefined, undefined, "set", false); // (ignore the returned promise)
   }
 
-<<<<<<< HEAD
-  private async _setCurrentUrl(
-    url: Url,
-    as?: Url,
-    options?: TransitionOptions,
-    // internal:
-    source?: "push" | "replace" | "set",
-    async = this.async
-  ) {
-=======
-  private _setCurrentUrl = async (url: Url, as?: Url, options?: TransitionOptions, async = this.async) => {
->>>>>>> 8b0e8e5e
+  private _setCurrentUrl = async (url: Url, as?: Url, options?: TransitionOptions,
+                                  source?: "push" | "replace" | "set",
+
+                                  async = this.async) => {
     // Parse the URL if needed:
     const urlObject = typeof url === "string" ? parseUrl(url, true) : url;
 
